--- conflicted
+++ resolved
@@ -1,11 +1,6 @@
 {
-<<<<<<< HEAD
   "name": "polymer-bundler",
-  "version": "1.14.14",
-=======
-  "name": "vulcanize",
-  "version": "1.15.3",
->>>>>>> f6758b31
+  "version": "2.0.0-pre.1",
   "description": "Process Web Components into one output file",
   "main": "lib/vulcan.js",
   "bin": {
