{
  "name": "polymer-bundler",
  "version": "4.0.0-pre.2",
  "description": "Process Web Components into one output file",
  "main": "lib/bundler.js",
  "typings": "lib/bundler.d.ts",
  "files": [
    "LICENSE",
    "lib/",
    "custom_typings/"
  ],
  "bin": {
    "polymer-bundler": "lib/bin/polymer-bundler.js"
  },
  "dependencies": {
    "@types/acorn": "^4.0.3",
    "@types/babel-generator": "^6.25.1",
    "@types/babel-traverse": "^6.25.3",
    "@types/babylon": "^6.16.2",
    "@types/rollup": "^0.54.0",
    "babel-generator": "^6.26.1",
    "babel-traverse": "^6.26.0",
    "babylon": "^6.18.0",
    "clone": "^2.1.0",
    "command-line-args": "^3.0.1",
    "command-line-usage": "^3.0.3",
    "dom5": "^2.2.0",
    "espree": "^3.5.2",
    "magic-string": "^0.22.4",
    "mkdirp": "^0.5.1",
    "parse5": "^2.2.2",
<<<<<<< HEAD
    "polymer-analyzer": "^3.0.0-pre.13",
    "rollup": "^0.56.1",
=======
    "polymer-analyzer": "^3.0.0-pre.17",
>>>>>>> e5dc95a2
    "source-map": "^0.5.6",
    "vscode-uri": "^1.0.1"
  },
  "devDependencies": {
    "@types/chai": "^3.4.30",
    "@types/chokidar": "^1.7.5",
    "@types/clone": "^0.1.30",
    "@types/mocha": "^2.2.29",
    "@types/node": "^6.0.33",
    "@types/parse5": "^2.2.33",
    "@types/source-map": "=0.5.2",
    "chai": "^3.5.0",
    "clang-format": "=1.0.49",
    "eslint": "^2.8.0",
    "firebase": "^2.4.1",
    "mocha": "^2.2.4",
    "rewire": "^2.5.2",
    "source-map-support": "^0.4.2",
    "tslint": "^3.15.1",
    "typescript": "^2.2.0",
    "typings": "^1.3.2"
  },
  "scripts": {
    "test": "tsc && tslint -c tslint.json src/*.ts src/**/*.ts && mocha",
    "format": "find src | grep '\\.js$\\|\\.ts$' | xargs ./node_modules/.bin/clang-format --style=file -i"
  },
  "author": "The Polymer Project Authors",
  "license": "BSD-3-Clause",
  "directories": {
    "test": "test"
  },
  "keywords": [
    "web components",
    "polymer"
  ],
  "repository": {
    "type": "git",
    "url": "git://github.com/Polymer/polymer-bundler.git"
  },
  "bugs": {
    "url": "https://github.com/Polymer/polymer-bundler/issues"
  }
}<|MERGE_RESOLUTION|>--- conflicted
+++ resolved
@@ -29,12 +29,8 @@
     "magic-string": "^0.22.4",
     "mkdirp": "^0.5.1",
     "parse5": "^2.2.2",
-<<<<<<< HEAD
-    "polymer-analyzer": "^3.0.0-pre.13",
+    "polymer-analyzer": "^3.0.0-pre.17",
     "rollup": "^0.56.1",
-=======
-    "polymer-analyzer": "^3.0.0-pre.17",
->>>>>>> e5dc95a2
     "source-map": "^0.5.6",
     "vscode-uri": "^1.0.1"
   },
