--- conflicted
+++ resolved
@@ -207,16 +207,9 @@
 options.rewriteUrlsInTemplates = Boolean(options['rewrite-urls-in-templates']);
 options.moduleResolution = options['module-resolution'];
 
-<<<<<<< HEAD
 const {moduleResolution} = options;
-const fsUrlLoader = new FSUrlLoader(projectRoot);
-const packageUrlResolver = new PackageUrlResolver({
-  packageDir: projectRoot,
-});
-=======
 const urlLoader = new FsUrlLoader(projectRoot);
 const urlResolver = new FsUrlResolver(projectRoot);
->>>>>>> e5dc95a2
 const projectRootUrl = getFileUrl(projectRoot);
 
 type Redirection = {
@@ -239,28 +232,15 @@
       (r: Redirection) => new FsUrlLoader(resolvePath(r.path)));
   if (redirections.length > 0) {
     options.analyzer = new Analyzer({
-<<<<<<< HEAD
       moduleResolution,
-      urlResolver: new MultiUrlResolver([...resolvers, packageUrlResolver]),
-      urlLoader: new MultiUrlLoader([...loaders, fsUrlLoader]),
-=======
       urlResolver: new MultiUrlResolver([...resolvers, urlResolver]),
       urlLoader: new MultiUrlLoader([...loaders, urlLoader]),
->>>>>>> e5dc95a2
     });
   }
 }
 
 if (!options.analyzer) {
-<<<<<<< HEAD
-  options.analyzer = new Analyzer({
-    moduleResolution,
-    urlResolver: packageUrlResolver,
-    urlLoader: fsUrlLoader,
-  });
-=======
-  options.analyzer = new Analyzer({urlResolver, urlLoader});
->>>>>>> e5dc95a2
+  options.analyzer = new Analyzer({moduleResolution, urlResolver, urlLoader});
 }
 
 if (options.shell) {
