--- conflicted
+++ resolved
@@ -102,7 +102,6 @@
           dom5.getTextContent(styleTags.pop()!), `.from-import-linked-style {`);
     });
 
-<<<<<<< HEAD
     test(
         'changes the href to another bundle if strategy moved it', async () => {
           const bundler = new Bundler();
@@ -133,44 +132,14 @@
           assert(linkTag);
           assert.equal(
               dom5.getAttribute(linkTag, 'href'), '../../shared_bundle_1.html');
+
+          const shared = documents.get('shared_bundle_1.html')!;
+          assert(shared);
+          assert.isOk(dom5.query(
+              shared.ast, dom5.predicates.hasAttrValue('id', 'my-element')));
         });
-=======
-    test('changes the href to another bundle if strategy moved it', async() => {
-      const bundler = new Bundler();
-      // This strategy moves a file to a different bundle.
-      const strategy = (bundles: Bundle[]): Bundle[] => {
-        return [
-          new Bundle(
-              new Set(['test/html/default.html']),
-              new Set(['test/html/default.html'])),
-          new Bundle(
-              new Set(),  //
-              new Set(['test/html/imports/simple-import.html']))
-        ];
-      };
-      const manifest =
-          await bundler.generateManifest(['test/html/default.html'], strategy);
-      const documents = await bundler.bundle(manifest);
-      const document = documents.get('test/html/default.html')!;
-      assert(document);
-
-      // We've moved the 'imports/simple-import.html' into a shared bundle
-      // so a link to import it now points to the shared bundle instead.
-      const linkTag = dom5.query(
-          document.ast!,
-          preds.AND(
-              preds.hasTagName('link'), preds.hasAttrValue('rel', 'import')))!;
-      assert(linkTag);
-      assert.equal(
-          dom5.getAttribute(linkTag, 'href'), '../../shared_bundle_1.html');
-
-      const shared = documents.get('shared_bundle_1.html')!;
-      assert(shared);
-      assert.isOk(dom5.query(
-          shared.ast, dom5.predicates.hasAttrValue('id', 'my-element')));
-    });
-
-    test('bundle documents should not have tags added to them', async() => {
+
+    test('bundle documents should not have tags added to them', async () => {
       const ast = await bundle('test/html/imports/simple-import.html');
       assert.isNull(dom5.query(
           ast,
@@ -179,7 +148,6 @@
               dom5.predicates.hasTagName('head'),
               dom5.predicates.hasTagName('body'))));
     });
->>>>>>> 4f862a29
   });
 
   suite('external dependencies', () => {
