--- conflicted
+++ resolved
@@ -18,19 +18,11 @@
 import * as dom5 from 'dom5';
 import * as fs from 'fs';
 import * as parse5 from 'parse5';
-<<<<<<< HEAD
 import {Analyzer, FSUrlLoader, PackageUrlResolver} from 'polymer-analyzer';
 
 import {Bundle, generateShellMergeStrategy} from '../bundle-manifest';
 import {Bundler, Options as BundlerOptions} from '../bundler';
 import {BundledDocument} from '../document-collection';
-=======
-import {Analyzer, FSUrlLoader} from 'polymer-analyzer';
-import {PackageUrlResolver} from 'polymer-analyzer/lib/url-loader/package-url-resolver';
-
-import {Bundle, generateShellMergeStrategy} from '../bundle-manifest';
-import {Bundler, Options as BundlerOptions} from '../bundler';
->>>>>>> 744c799c
 import {resolvePath} from '../url-utils';
 
 chai.config.showDiff = true;
@@ -101,11 +93,7 @@
         }
         documentBundle = bundleForFile.bundle;
         const {documents} = bundleResult;
-<<<<<<< HEAD
         return documents.get(resolvedInputPath)!;
-=======
-        return documents.get(resolvedInputPath)!.ast;
->>>>>>> 744c799c
       }
 
   suite('Default Options', () => {
@@ -214,11 +202,7 @@
         });
 
     test('bundle documents should not have tags added to them', async () => {
-<<<<<<< HEAD
       const {ast} = await bundle('imports/simple-import.html');
-=======
-      const ast = await bundle('imports/simple-import.html');
->>>>>>> 744c799c
       assert.isNull(dom5.query(
           ast,
           dom5.predicates.OR(
@@ -230,11 +214,7 @@
 
   suite('external dependencies', () => {
     test('html imports from bower_components are inlined', async () => {
-<<<<<<< HEAD
       const {ast} = await bundle('external-dependencies.html');
-=======
-      const ast = await bundle('external-dependencies.html');
->>>>>>> 744c799c
       const div =
           dom5.query(ast, preds.hasAttrValue('id', 'external-dependency'));
       assert(div);
@@ -307,13 +287,9 @@
         await bundler.generateManifest([resolve('imports/lazy-imports.html')]);
     const {documents} = await bundler.bundle(manifest);
 
-<<<<<<< HEAD
     const lazyImports =
         documents.get(resolve('imports/lazy-imports.html'))!.content;
-=======
-    const lazyImports = parse5.serialize(
-        documents.get(resolve('imports/lazy-imports.html'))!.ast);
->>>>>>> 744c799c
+
     assert.include(
         lazyImports,
         '<link rel="lazy-import" group="one" href="lazy-imports/lazy-import-1.html">',
@@ -323,14 +299,10 @@
         '<link rel="lazy-import" group="two" href="lazy-imports/lazy-import-2.html">',
         'lazy-imports.html should keep link to lazy-import-2.html');
 
-<<<<<<< HEAD
     const lazyImport1 =
         documents.get(resolve(
             'imports/lazy-imports/lazy-import-1.html'))!.content;
-=======
-    const lazyImport1 = parse5.serialize(
-        documents.get(resolve('imports/lazy-imports/lazy-import-1.html'))!.ast);
->>>>>>> 744c799c
+
     assert.include(
         lazyImport1,
         '<link rel="import" href="../../shared_bundle_1.html">',
@@ -340,14 +312,10 @@
         '<link rel="lazy-import" href="shared-eager-and-lazy-import-1.html">',
         'lazy-import-1.html should keep link to lazy-import shared-eager-and-lazy-import-1.html');
 
-<<<<<<< HEAD
     const lazyImport2 =
         documents.get(resolve(
             'imports/lazy-imports/lazy-import-2.html'))!.content;
-=======
-    const lazyImport2 = parse5.serialize(
-        documents.get(resolve('imports/lazy-imports/lazy-import-2.html'))!.ast);
->>>>>>> 744c799c
+
     assert.include(
         lazyImport2,
         '<link rel="import" href="../../shared_bundle_1.html">',
@@ -358,11 +326,7 @@
         'lazy-import-2.html should keep link to import shared-eager-and-lazy-import-1.html');
 
     const sharedEagerBundle =
-<<<<<<< HEAD
         documents.get(resolve('shared_bundle_1.html'))!.content;
-=======
-        parse5.serialize(documents.get(resolve('shared_bundle_1.html'))!.ast);
->>>>>>> 744c799c
     assert.include(sharedEagerBundle, '<div id="shared-eager-import-2">');
   });
 
@@ -375,14 +339,11 @@
     const manifest =
         await bundler.generateManifest([resolve('imports/lazy-imports.html')]);
     const {documents} = await bundler.bundle(manifest);
-<<<<<<< HEAD
+
     const lazyImport2 =
         documents.get(resolve(
             'imports/lazy-imports/lazy-import-2.html'))!.content;
-=======
-    const lazyImport2 = parse5.serialize(
-        documents.get(resolve('imports/lazy-imports/lazy-import-2.html'))!.ast);
->>>>>>> 744c799c
+
     assert.include(
         lazyImport2,
         '<dom-module id="eager-import-1" assetpath="subfolder/">',
@@ -404,11 +365,7 @@
     const a = preds.AND(
         preds.hasTagName('a'),
         preds.hasAttrValue('href', 'imports/sub-base/sub-base.html'));
-<<<<<<< HEAD
     const {ast: doc} = await bundle(resolve('base.html'));
-=======
-    const doc = await bundle(resolve('base.html'));
->>>>>>> 744c799c
     const spanHref = dom5.query(doc, span);
     assert.ok(spanHref);
     const anchorRef = dom5.query(doc, a);
@@ -428,11 +385,7 @@
     const divExpected = preds.AND(
         preds.hasTagName('div'), preds.hasAttrValue('id', 'imported'));
 
-<<<<<<< HEAD
     const {ast: doc} = await bundle(resolve('import-in-body.html'));
-=======
-    const doc = await bundle(resolve('import-in-body.html'));
->>>>>>> 744c799c
     const imports = dom5.queryAll(doc, importMatcher);
     assert.equal(imports.length, 0);
     const bodyContainer = dom5.query(doc, bodyContainerMatcher)!;
@@ -444,11 +397,7 @@
 
   test('Scripts are not inlined if specified', async () => {
     const scripts = dom5.queryAll(
-<<<<<<< HEAD
         (await bundle(resolve('external.html'), {inlineScripts: false})).ast,
-=======
-        await bundle(resolve('external.html'), {inlineScripts: false}),
->>>>>>> 744c799c
         matchers.externalJavascript);
     assert.isAbove(scripts.length, 0, 'scripts were inlined');
     scripts.forEach(function(s) {
@@ -459,11 +408,7 @@
   test('Paths for import bodies are resolved correctly', async () => {
     const anchorMatcher = preds.hasTagName('a');
     const input = resolve('multiple-imports.html');
-<<<<<<< HEAD
     const anchor = dom5.query((await bundle(input)).ast, anchorMatcher)!;
-=======
-    const anchor = dom5.query(await bundle(input), anchorMatcher)!;
->>>>>>> 744c799c
     const href = dom5.getAttribute(anchor, 'href');
     assert.equal(href, 'imports/target.html');
   });
@@ -480,11 +425,7 @@
   suite('Script Ordering', () => {
 
     test('Imports and scripts are ordered correctly', async () => {
-<<<<<<< HEAD
       const {ast: doc} =
-=======
-      const doc =
->>>>>>> 744c799c
           await bundle(resolve('order-test.html'), {inlineScripts: false});
 
       const expectedOrder = [
@@ -519,26 +460,15 @@
     });
 
     test('exhaustive script order testing', async () => {
-<<<<<<< HEAD
       const {content: serialized} =
           await bundle('script-order/index.html', {inlineScripts: true});
-=======
-      const doc =
-          await bundle('script-order/index.html', {inlineScripts: true});
-      assert(doc);
-      const serialized = parse5.serialize(doc);
->>>>>>> 744c799c
       const beforeLoc = serialized.indexOf('window.BeforeJs');
       const afterLoc = serialized.indexOf('BeforeJs.value');
       assert.isBelow(beforeLoc, afterLoc);
     });
 
     test('Paths are correct when maintaining order', async () => {
-<<<<<<< HEAD
       const {ast: doc} = await bundle('recursion/import.html');
-=======
-      const doc = await bundle('recursion/import.html');
->>>>>>> 744c799c
       assert(doc);
       const scripts = dom5.queryAll(
           doc, preds.AND(preds.hasTagName('script'), preds.hasAttr('src')));
@@ -554,12 +484,7 @@
 
     test('will be resolved by the analyzer', async () => {
       const options = {inlineCss: true, inlineScripts: true};
-<<<<<<< HEAD
       const {content: html} = await bundle('absolute-paths.html', options);
-=======
-      const doc = await bundle('absolute-paths.html', options);
-      const html = parse5.serialize(doc);
->>>>>>> 744c799c
       assert.include(html, '.absolute-paths-style');
       assert.include(html, 'hello from /absolute-paths/script.js');
     });
@@ -568,11 +493,7 @@
   suite('Excludes', () => {
 
     test('Excluded imports are not inlined', async () => {
-<<<<<<< HEAD
       const {ast: doc} = await bundle(inputPath, {
-=======
-      const doc = await bundle(inputPath, {
->>>>>>> 744c799c
         excludes: [resolve('imports/simple-import.html')],
       });
       const imports = dom5.queryAll(
@@ -604,7 +525,6 @@
     });
 
     test('Excluded CSS file urls is not inlined', async () => {
-<<<<<<< HEAD
       const {content} = await bundle('external.html', {
         excludes: [resolve('external/external.css')],
       });
@@ -630,42 +550,11 @@
         excludes: [resolve('external')],
       });
       assert.include(content, 'src="external/external.js"');
-=======
-      const doc = await bundle('external.html', {
-        excludes: [resolve('external/external.css')],
-      });
-      assert.include(parse5.serialize(doc), 'href="external/external.css"');
-    });
-
-    test('Excluded CSS folder urls are not inlined', async () => {
-      const doc = await bundle('external.html', {
-        excludes: [resolve('external')],
-      });
-      assert.include(parse5.serialize(doc), 'href="external/external.css"');
-    });
-
-    test('Excluded Script file urls are not inlined', async () => {
-      const doc = await bundle('external.html', {
-        excludes: [resolve('external/external.js')],
-      });
-      assert.include(parse5.serialize(doc), 'src="external/external.js"');
-    });
-
-    test('Excluded Script folder urls are not inlined', async () => {
-      const doc = await bundle('external.html', {
-        excludes: [resolve('external')],
-      });
-      assert.include(parse5.serialize(doc), 'src="external/external.js"');
->>>>>>> 744c799c
     });
 
     test('Excluded comments are removed', async () => {
       const options = {stripComments: true};
-<<<<<<< HEAD
       const {ast: doc} = await bundle('comments.html', options);
-=======
-      const doc = await bundle('comments.html', options);
->>>>>>> 744c799c
       const comments = dom5.nodeWalkAll(
           doc, dom5.isCommentNode, undefined, dom5.childNodesIncludeTemplate);
       const commentsExpected = [
@@ -682,11 +571,7 @@
 
     test('Comments are kept by default', async () => {
       const options = {stripComments: false};
-<<<<<<< HEAD
       const {ast: doc} = await bundle('comments.html', options);
-=======
-      const doc = await bundle('comments.html', options);
->>>>>>> 744c799c
       const comments = dom5.nodeWalkAll(doc, dom5.isCommentNode);
 
       // NOTE: Explicitly not trimming the expected comments to ensure we keep
@@ -713,11 +598,7 @@
       const linkMatcher = preds.AND(
           preds.hasTagName('link'), preds.hasAttrValue('rel', 'import'));
       const options = {excludes: [resolve('imports/')]};
-<<<<<<< HEAD
       const {ast: doc} = await bundle('default.html', options);
-=======
-      const doc = await bundle('default.html', options);
->>>>>>> 744c799c
       const links = dom5.queryAll(doc, linkMatcher);
       // one duplicate import is removed.  default.html contains this
       // duplication:
@@ -740,11 +621,7 @@
     });
 
     test('External script tags are replaced with inline scripts', async () => {
-<<<<<<< HEAD
       const {ast: doc} = await bundle('external.html', options);
-=======
-      const doc = await bundle('external.html', options);
->>>>>>> 744c799c
       const externalScripts = dom5.queryAll(doc, matchers.externalJavascript);
       assert.equal(externalScripts.length, 0);
       const inlineScripts = dom5.queryAll(doc, matchers.inlineJavascript);
@@ -752,11 +629,7 @@
     });
 
     test('Remote scripts are kept', async () => {
-<<<<<<< HEAD
       const {ast: doc} = await bundle('scripts.html', options);
-=======
-      const doc = await bundle('scripts.html', options);
->>>>>>> 744c799c
       const scripts = dom5.queryAll(doc, matchers.externalJavascript);
       assert.equal(scripts.length, 1);
       assert.equal(
@@ -773,11 +646,7 @@
       const options = {
         excludes: [resolve('absolute-paths/script.js')],
       };
-<<<<<<< HEAD
       const {ast: doc} = await bundle(target, options);
-=======
-      const doc = await bundle(target, options);
->>>>>>> 744c799c
       const scripts = dom5.queryAll(doc, matchers.externalJavascript);
       assert.equal(scripts.length, 2);
       assert.deepEqual(
@@ -790,11 +659,7 @@
     });
 
     test('Escape inline <script>', async () => {
-<<<<<<< HEAD
       const {ast: doc} = await bundle('xss.html', options);
-=======
-      const doc = await bundle('xss.html', options);
->>>>>>> 744c799c
       const script = dom5.query(doc, matchers.inlineJavascript)!;
       assert.include(
           dom5.getTextContent(script),
@@ -803,22 +668,14 @@
     });
 
     test('Inlined Scripts are in the expected order', async () => {
-<<<<<<< HEAD
       const {ast: doc} = await bundle('reordered/in.html', options);
-=======
-      const doc = await bundle('reordered/in.html', options);
->>>>>>> 744c799c
       const scripts = dom5.queryAll(doc, matchers.inlineJavascript)!;
       const contents = scripts.map((script) => dom5.getTextContent(script));
       assert.deepEqual(['"First"', '"Second"'], contents);
     });
 
     test('Firebase works inlined', async () => {
-<<<<<<< HEAD
       const {ast: doc} = await bundle('firebase.html', {
-=======
-      const doc = await bundle('firebase.html', {
->>>>>>> 744c799c
         inlineScripts: true,
         analyzer: new Analyzer({urlLoader: new FSUrlLoader()}),
       });
@@ -862,12 +719,8 @@
     });
 
     test('External style links in templates are inlined', async () => {
-<<<<<<< HEAD
       const {ast: doc} =
           await bundle('external-in-template.html', {inlineCss: true});
-=======
-      const doc = await bundle('external-in-template.html', {inlineCss: true});
->>>>>>> 744c799c
       const externalStyles = dom5.queryAll(
           doc,
           matchers.externalStyle,
@@ -890,12 +743,8 @@
     });
 
     test('Inlined styles observe containing dom-module assetpath', async () => {
-<<<<<<< HEAD
       const {ast: doc} =
           await bundle('style-rewriting.html', {inlineCss: true});
-=======
-      const doc = await bundle('style-rewriting.html', {inlineCss: true});
->>>>>>> 744c799c
       const style = dom5.query(
           doc, matchers.styleMatcher, dom5.childNodesIncludeTemplate)!;
       assert.isNotNull(style);
@@ -903,11 +752,7 @@
     });
 
     test('Inlining ignores assetpath if rewriteUrlsInTemplates', async () => {
-<<<<<<< HEAD
       const {ast: doc} = await bundle(
-=======
-      const doc = await bundle(
->>>>>>> 744c799c
           'style-rewriting.html',
           {inlineCss: true, rewriteUrlsInTemplates: true});
       const style = dom5.query(
@@ -919,11 +764,7 @@
     });
 
     test('Inlined styles have proper paths', async () => {
-<<<<<<< HEAD
       const {ast: doc} = await bundle('inline-styles.html', options);
-=======
-      const doc = await bundle('inline-styles.html', options);
->>>>>>> 744c799c
       const styles = dom5.queryAll(
           doc, matchers.styleMatcher, [], dom5.childNodesIncludeTemplate);
       assert.equal(styles.length, 2);
@@ -934,11 +775,7 @@
 
     test('Remote styles and media queries are preserved', async () => {
       const input = 'imports/remote-stylesheet.html';
-<<<<<<< HEAD
       const {ast: doc} = await bundle(input, options);
-=======
-      const doc = await bundle(input, options);
->>>>>>> 744c799c
       const links = dom5.queryAll(doc, matchers.externalStyle);
       assert.equal(links.length, 1);
       assert.match(
@@ -949,11 +786,7 @@
     });
 
     test('Inlined Polymer styles are moved into the <template>', async () => {
-<<<<<<< HEAD
       const {ast: doc} = await bundle('default.html', options);
-=======
-      const doc = await bundle('default.html', options);
->>>>>>> 744c799c
       const domModule = dom5.query(doc, preds.hasTagName('dom-module'))!;
       assert(domModule);
       const template = dom5.query(domModule, matchers.template)!;
@@ -973,11 +806,7 @@
     test(
         'Inlined Polymer styles force dom-module to have template',
         async () => {
-<<<<<<< HEAD
           const {ast: doc} = await bundle('inline-styles.html', options);
-=======
-          const doc = await bundle('inline-styles.html', options);
->>>>>>> 744c799c
           const domModule = dom5.query(doc, preds.hasTagName('dom-module'))!;
           assert(domModule);
           const template = dom5.query(domModule, matchers.template)!;
@@ -993,11 +822,7 @@
     // Ensure this https://github.com/Polymer/polymer-bundler/issues/596 doesn't
     // happen again.
     test('Bundled file should not import itself', async () => {
-<<<<<<< HEAD
       const {ast: doc} = await bundle('default.html', {
-=======
-      const doc = await bundle('default.html', {
->>>>>>> 744c799c
         inlineCss: true,
         analyzer: new Analyzer({urlLoader: new FSUrlLoader('.')}),
       });
@@ -1010,11 +835,7 @@
     });
 
     test('Base tag emulation should not leak to other imports', async () => {
-<<<<<<< HEAD
       const {ast: doc} = await bundle('base.html');
-=======
-      const doc = await bundle('base.html');
->>>>>>> 744c799c
       const clickMe = dom5.query(doc, preds.hasTextValue('CLICK ME'));
       assert.ok(clickMe);
 
@@ -1035,12 +856,8 @@
       // refer to
       // https://github.com/Polymer/polymer-bundler/tree/master/test/html/complicated/ordering.svg
       // for visual reference on the document structure for this example
-<<<<<<< HEAD
       const {ast: doc} =
           await bundle('complicated/A.html', {inlineScripts: true});
-=======
-      const doc = await bundle('complicated/A.html', {inlineScripts: true});
->>>>>>> 744c799c
       assert(doc);
       const expected = ['A1', 'C', 'E', 'B', 'D', 'A2'];
       const scripts = dom5.queryAll(doc, matchers.jsMatcher);
@@ -1051,11 +868,7 @@
     });
 
     test('Assetpath rewriting', async () => {
-<<<<<<< HEAD
       const {ast: doc} = await bundle(
-=======
-      const doc = await bundle(
->>>>>>> 744c799c
           'path-rewriting/src/app-main/app-main.html',
           {analyzer: new Analyzer({urlLoader: new FSUrlLoader()})});
       assert(doc);
@@ -1076,21 +889,13 @@
     });
 
     test('Bundler should not emit empty hidden divs', async () => {
-<<<<<<< HEAD
       const {ast: doc} = await bundle('import-empty.html');
-=======
-      const doc = await bundle('import-empty.html');
->>>>>>> 744c799c
       assert(doc);
       assert.isNull(dom5.query(doc, matchers.hiddenDiv));
     });
 
     test('Entrypoint body content should not be wrapped', async () => {
-<<<<<<< HEAD
       const {ast: doc} = await bundle('default.html');
-=======
-      const doc = await bundle('default.html');
->>>>>>> 744c799c
       assert(doc);
       const myElement = dom5.query(doc, preds.hasTagName('my-element'));
       assert(myElement);
@@ -1126,11 +931,7 @@
     });
 
     test('Imports in templates should not inline', async () => {
-<<<<<<< HEAD
       const {ast: doc} = await bundle('inside-template.html');
-=======
-      const doc = await bundle('inside-template.html');
->>>>>>> 744c799c
       const importMatcher = preds.AND(
           preds.hasTagName('link'),
           preds.hasAttrValue('rel', 'import'),
@@ -1150,11 +951,7 @@
     });
 
     test('Deprecated CSS imports should inline correctly', async () => {
-<<<<<<< HEAD
       const {ast: doc} = await bundle('css-imports.html', {inlineCss: true});
-=======
-      const doc = await bundle('css-imports.html', {inlineCss: true});
->>>>>>> 744c799c
 
       const styleA =
           fs.readFileSync('test/html/css-import/import-a.css', 'utf-8');
