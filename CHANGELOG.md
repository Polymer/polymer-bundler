--- conflicted
+++ resolved
@@ -6,12 +6,9 @@
 and this project adheres to [Semantic Versioning](http://semver.org/).
 
 ## Unreleased
-<<<<<<< HEAD
 - Fixed issue producing assetpath in application root. https://github.com/Polymer/polymer-bundler/issues/562
-=======
 - Fixed issue where absolute paths were not handled properly. https://github.com/Polymer/polymer-bundler/issues/559
 - Fixed issue where out-dir was essentially ignored for a single bundle case. https://github.com/Polymer/polymer-bundler/issues/560
->>>>>>> b1d44e28
 <!-- Add new, unreleased changes here. -->
 
 ## 2.1.0 - 2017-06-14
