# Change Log

All notable changes to this project will be documented in this file.

The format is based on [Keep a Changelog](http://keepachangelog.com/)
and this project adheres to [Semantic Versioning](http://semver.org/).

## Unreleased

- BREAKING: Public API change.  The `bundle()` method now takes a manifest
  instead of entrypoints, strategy and mapper.  To produce a manifest,
  use new public method `generateManifest()`.
<<<<<<< HEAD
- The polymer-bundler CLI now uses the current working directory as
  the package root folder for its Analyzer, allowing absolute paths to 
  resolve properly.
=======
- Fixed an issue where an immediate `<style>` child of `<dom-module>` was
  not moved into generated `<template>`.
>>>>>>> cdff8708

## 2.0.0-pre.11 - 2017-03-20
- Bump dependency on analyzer

## 2.0.0-pre.10 - 2017-03-15

- Add a sourcemap option to properly handle or create sourcemaps for
  script tags

## 2.0.0-pre.9 - 2017-03-07
- Bump dependency on analyzer

## 2.0.0-pre.8 - 2017-03-03

- Uses `polymer-analyzer` directly to obtain import document sources and
  ASTs.  This enforces agreement with the Analyzer as to which documents
  should be inlined/bundled.
- Fixes issue where protocol-less URLs (those that start with `//`) were
  treated as absolute paths.
- Renamed/refactored to draw a clearer distinction between ASTs and
  documents.
- Fixes issue where absolute paths in urls would be rewritten in unexpected
  ways because they were not resolved by the same url resolver rules used
  by the Analyzer.

## 2.0.0-pre.7 - 2017-03-03
- Bump dependency on analyzer.

## 2.0.0-pre.6 - 2017-02-17
- Handle `<base href="...">` values correctly when inlining imports.
- Apply `<base target="...">` to links and forms in the same document as
  appropriate.
- License comments are deduplicated properly now.
- Server-Side Include comments `<!--# ... -->` are no longer stripped.
- Fixed a bug where element attributes inside `<template>` tags were not
  being rewritten when html imports were inlined.

## 2.0.0-pre.5 - 2017-02-14
- Handle base tags when resolving the dependency graph of imports.

## 2.0.0-pre.4 - 2017-02-06
- Fixed a bug where bundling using generateShellMergeStrategy would result in
  builds missing imports which should have been appended to shell.

## 2.0.0-pre.3 - 2017-01-31
- Changed the way bundle documents are generated, so that bundles based on a
  source file retain their HTML structure instead of always being synthesized
  from a blank document.
- bundle() is the only public method on Bundler class now.
- Bundler does not explicitly throw an error if it spots a `<polymer-element>`
  somewhere in a document.
- `--add-import` and `--importUrl` options have been removed.  These features,
  as expressed, need to be conceptually reworked to work in bundler's new
  multi-bundle paradigm.
- `--abspath`/`basePath` have been removed, anticipating their reimplementation
  in `polymer-build`.  https://github.com/polymer/polymer-build/issues/117

## 2.0.0-pre.2 - 2017-01-17
- Minor API difference the way Bundler class is exported to make it import
  friendly.
- Reduced set of files in published package.

## 2.0.0-pre.1 - 2017-01-17
- Complete rewrite of codebase in Typescript and changed from hydrolysis to
  polymer-analyzer.
- Built-in support for build sharding.
- Optionally generates a manifest of each bundle's imports.

## 1.15.3 - 2017-01-17
- Fix for how paths are rewritten in nested import scenarios where paths to same
  directory were ignored instead of treated as "." for relative path.

## 1.15.2 - 2016-12-16
- Fix for how assetpath is set when in the same directory, where assetpath attribute
  for components in same directly were incorrectly set to "/".

## 1.15.1 - 2016-12-16
- Amended README and minor text fixes to CHANGELOG post release.

## 1.15.0 - 2016-12-16
- Fixed: Preserve style ordering when moving imports and links out of head tag.
- Don't actually move anything out of head until an html import is encountered.

## 1.14.12 - 2016-11-16
- Removed update-notifier dependency and functionality
- Fixed: Stopped moving links with certain rels out of the head tag to avoid breaking
  favicons, manifests, and other such features.
- Speed enhancements

## 1.14.11 - 2016-04-11
- Radically simpler inlining design. Move all imports and scripts into document
  body, replace imports inline.
- Add tests for more complicated inlining scenarios

## 1.14.10 - 2016-04-07
- Must use path resolution when moving `<head>` nodes

## 1.14.9 - 2016-04-05
- Try harder to preserve script ordering, move nodes from `<head>` of current
  document into import inlining fragment

## 1.14.8 - 2016-03-24
- Undo hydrolysis inlining scripts

## 1.14.7 - 2016-03-01
- Fix inlining for firebase and other scripts that use `\\x3c/script` syntax
  when making more scripts

## 1.14.6 - 2016-02-23
- Make sure `@license` comments always are maintained

## 1.14.5 - 2016-01-21
- Fix dom5 dependency to 1.3+

## 1.14.4 - 2016-01-21
- Make sure `<link rel="import type="css">` inlining is placed into a
  `<dom-module>`'s `<template>`

## 1.14.3 - 2016-01-19
- Fix for trailing slash in `<base>` tag

## 1.14.2 - 2016-01-19
- Fix paths when preserving execution order moves scripts to body

## 1.14.1 - 2016-01-14
- Escape inline scripts
- Strip Excludes fixed to have higher precedence than Excludes
- Fix script execution order with imports, once and for all!

## 1.14.0 - 2015-10-20
- Add `output` option to write file from CLI

## 1.13.1
- Strip Excludes should be fuzzy

## 1.13.0
- Support custom hydrolysis file loaders

## 1.12.3
- Make sure `excludes` works with `redirects`

## 1.12.2
- Fix CLI spelling of `redirects`

## 1.12.1
- Fix misspelling of `redirects` in library options

## 1.12.0
- New `--redirect` flag and `redirect` argument to set up custom path mappings

## 1.11.0
- New `-add-import` flag and `addedImports` argument to add additional imports
    to the target file.
- Copy `@media` queries on external CSS files into inlined styles.
- Fix excluding css files from computing dependencies.

## 1.10.5
- Fix a dumb unix path assumption for --inline-scripts and --inline-css +
    absolute paths on windows.

## 1.10.4
- Fix excludes for js files and folders

## 1.10.3
- Fix regression in --strip-comments from 1.9.0

## 1.10.2
- Use URLs internally until calling hydrolysis
- Fixes a bunch of inline issues for Windows

## 1.10.1
- Typecheck inputs in library usage
- Fix README to say that `stripExcludes` is an Array not a Boolean

## 1.10.0
- Add `inputUrl` option to work around grunt and gulp plugins providing
  filepaths that cannot be used as URLs to `vulcanize.process()`

## 1.9.3
- Fix abspath bug on windows machines

## 1.9.2
- Use new class API in binary
- Update dependencies

## 1.9.1
- Fix `implicitStrip` in new Class based API

## 1.9.0
- New class based API:
```js
var Vulcanize = require('vulcanize');

var vulcan = new Vulcanize(options);
vulcan.process(...);
```
- `vulcanize.setOptions` and `vulcanize.process` are deprecated
## 1.8.1
- Bump hydrolysis to 1.12.0 with proper ordering

## 1.8.0
- Make stripComments work more reliably

## 1.7.1
- Don't try to inline styles from external sources

## 1.7.0
- Inline link[rel="stylesheet"] css as well as polymer import stylesheets

## 1.6.0
- Update usage of private API of hydrolysis
- Correctly set 'implicit strip' option when used programatically

## 1.5.1
- Ignore external (http and https) resources from inlining

## 1.5.0
- Error on the use of old Polymer elements. Vulcanize 0.7.x is the last version
    that will handle &lt; Polymer 0.8.
- Rewrite urls for inlined styles

## 1.4.4
- Make sure excluded js files are totally removed (they inserted blank script
    tags)

## 1.4.3
- Update dependencies and docs
- Dependency update fixes cyclic dependencies

## 1.4.2
- Fix URL rewriting from parts of imports that end up in `<body>`

## 1.4.1
- `--implicit-strip` is default
- Remove "comment normalization" when stripping, it was not self-stable

## 1.4.0
- Add `--strip-comments` to remove unnecessary comments

## 1.3.0
- Add `--inline-css` option to inline external stylesheets

## 1.2.1
- Update dependencies

## 1.2.0
- Change `--strip-exclude` to be an array of excludes to strip
- `--implicit-strip` is the old `--strip-excludes` behavior

## 1.1.0
- Add `--inline-scripts` option to inline external scripts

## 1.0.0
- Rewrite on top of [hydrolysis](https://github.com/PolymerLabs/hydrolysis) and
[dom5](https://github.com/PolymerLabs/dom5)
- Factor out `--csp` flag into [crisper](https://github.com/PolymerLabs/crisper)
- Remove html and javascript minification

## 0.7.10
- Collapse whitespace instead of removing it
- Keep unique license comments

## 0.7.9
- Honor `<base>` urls in inline styles

## 0.7.8
- Update to whacko 0.17.3

## 0.7.7
- Honor `<base>` tag
- Make all schemas "absolute" urls

## 0.7.6
- Don't rewrite urls starting with '#'

## 0.7.5
- Remove cssom, just use regexes

## 0.7.4
- Workaround for cssom not liking '{{ }}' bindings in `<style>` tags (unsupported, use `<core-style>` instead)

## 0.7.3
- Replace clean-css with cssom, which does less "optimizations"

## 0.7.2
- Disable css number rounding for crazy-sad flexbox hacks in IE 10
- Add charset=utf-8 to all scripts
- Better comment removal codepath

## 0.7.1
- Support for mobile URL Schemes "tel:" and "sms:"
- Better reporting of javascript error messages with `--strip`
- Handle buffers as input with `inputSrc`
- Rename `outputSrc` to `outputHandler`

## 0.7.0
- Upgrade to whacko 0.17.2 with template support
- add utils.searchAll to make a query that walks into `<template>` elements

## 0.6.2
- stick to whacko 0.17.1 until `<template>` support is complete

## 0.6.1
- fix bug with removing absolute imports

## 0.6.0
- Strip excluded imports by default (old behavior accessible with --no-strip-excludes flag)

## 0.5.0
- finally switch to new-world polymer license
- Add a bunch of tests for lib/vulcan
- Refactor test suites
- tests for utils and optparser modules
- Merge pull request #83 from jongeho1/undefined-element
- undefined element fix
- remove unnecessary require statement
- Handle indirect prototype references in Polymer invocation
- plumb abspath to all url rewriting
- shields!
- add travis config
- add tests!
- Add option for printing version and nag to update
- move test folder to example
- Merge branch 'master' of github.com:rush340/vulcanize into rush340-master
- Merge pull request #75 from ragingwind/remove-importerjs
- Merge pull request #77 from Polymer/use-whacko
- Keep consistent ordering of import document heads and bodies
- Don't create a whole document for inlining styles
- Switch to whacko/parse5
- fix flipped conditional
- Merge pull request #76 from ragingwind/buffer
- Support buffer in/out
- Remove importer.js
- more explicit checking of whether abspath is set
- cleaned up regex matching of root
- renamed webAbsPath to abspath
- fixed cheerio options to perform the same parsing while reading and writing
- if webAbsPath is passed in, use absolute paths everywhere
- resolve webAbsPath if relative path provided
- added recognition of double-slash paths as a remote absolute URL
- applied webAbsPath option for handling absolute paths (based on jongeho1's pull request: https://github.com/Polymer/vulcanize/pull/36)

## 0.4.3
- Release 0.4.3
- Mailto: is an absolute path
- Merge pull request #70 from rush340/htmlentities
- added missing use of CHEERIO_OPTIONS
- fixed cheerio options to perform the same parsing while reading and writing
- Merge pull request #59 from mozilla-appmaker/cheerio-write-fix
- Merge pull request #65 from tbuckley/patch-1
- Add quotes around filenames in CSS
- audit license headers
- fixed cheerio options to perform the same parsing while reading and writing
- Never decode entities

## 0.4.2
- Fix inline svgs
- Update README with --strip functionality

## 0.4.1
- Bump version to 0.4.1
- Strip comments and whitespace from all nodes

## 0.4.0
- Bump to version 0.4.0
- Replace noscript with explicit Polymer invocation, to ensure correct element registration order when CSP'ed.

## 0.3.1
- remove extraneous async module
- Fixes #34

## 0.3.0
- Hide import content from view in the main document

## 0.2.7
- always add name to polymer invocation

## 0.2.6
- bump version
- add small usage block to help
- Make --strip work with --csp
- Clean up use of get/setTextContent
- Inline stylesheet happens after import path fixup, so outputPath of rewriteURL should be the overall outputPath

## 0.2.5
- update to 0.2.5
- .text() was decoding HTML entities, read raw script node content for CSP
- Support Polymer invocation without tag name
- Fix slightly broken merge conflict
- Enable `--inline --csp` mode to smash everything into one JS file
- Upstream cheerio changed loop semantics to return "dom" nodes instead of sugared cheerio objects
- Fix #29
- Print help dialog if called without arguments
- update dependencies

## 0.2.4
- Treat config file as "defaults", commandline flags override
- Do path resolution before import processing and style inlining

## 0.2.3
- A few bug fixes

## 0.2.2
- Don't recalculate assetpath for handled elements
- Bump to 0.2.1

## 0.2.1
- unbreak assetpath generation

## 0.2.0
- Prepare vulcanize 0.2.0
- Merge pull request #25 from lborgav/patch-1
- Fixing missing letters
- Don't move external scripts around with CSP mode
- Use uglify inline_script
- Use cleancss only for stripping comments
- Merge pull request #21 from azakus/modular
- went a little too quick with the regex
- Remove byte order mark
- Make sure not to lose assetpath fix
- First draft at a split out Importer
- Inplace inline *all* imports
- Copy setTextNode since it's so tiny
- move all the option validation into optparser
- Update npm dependencies
- Split out path resolution
- Break out option parser
- Break out constants
- Add the hooks for style and script excludes
- Add changelog generation script
- Merge pull request #16 from tbuckley/master
- Include excluded script instead of its contents
- Only put a trailing slash into assetpath attribute if there is a path
- bump version
- clone all styles (minus href and rel) from `<link>` to `<style>`
- update to 0.1.13
- Skip non-JS scripts and non-CSS styles
- bump version
- Make sure to CSPify main document first, load platform.js first in the output js file.
- add test config for excluding polymer.html
- Refactor handling of inlined and excluded import insertion
- bump version
- Fix subtle path bug in stylesheets
- use uglify and clean-css to strip comments from js and css when using --strip
- Clean up
- bump version
- --csp will now operate on the input html file as well
- Fix script inlining to ignore parsing html comments
- cheerio 0.13 seems to work just fine
- inline stylesheets in the main page when using --inline
- README: add ga beacon

## 0.1.9
- Reset excludes on each run

## 0.1.8
- Bump version
- add "strip comments" functionality
- fix minor typo in helep text: s/defualts/defaults

## 0.1.7
- bump version
- add sub-import test to the top level import
- Add --config option to specify user defined excludes
- Add user-defined excludes from inling.

## 0.1.6
- bump version
- test with absolute urls
- remove console.log
- Deduplicate absolute url imports
- fix missing absolute imports

## 0.1.5
- bump to 0.1.5
- Revert "polymer-scope is no longer supported"

## 0.1.4
- reset shared buffers on each handleMainDocument call

## 0.1.3
- bump version
- move option checking to setOptions, not the bin
- Add npm installation instructions
- polymer-scope is no longer supported

## 0.1.2

## 0.1.15
- Only put a trailing slash into assetpath attribute if there is a path

## 0.1.14
- bump version
- clone all styles (minus href and rel) from `<link>` to `<style>`

## 0.1.13
- update to 0.1.13
- Skip non-JS scripts and non-CSS styles

## 0.1.12
- bump version
- Make sure to CSPify main document first, load platform.js first in the output js file.
- add test config for excluding polymer.html
- Refactor handling of inlined and excluded import insertion

## 0.1.11
- bump version
- Fix subtle path bug in stylesheets
- use uglify and clean-css to strip comments from js and css when using --strip
- Clean up

## 0.1.10
- bump version
- --csp will now operate on the input html file as well
- Fix script inlining to ignore parsing html comments
- cheerio 0.13 seems to work just fine
- inline stylesheets in the main page when using --inline
- README: add ga beacon
- Reset excludes on each run
- Bump version
- add "strip comments" functionality
- fix minor typo in helep text: s/defualts/defaults
- bump version
- add sub-import test to the top level import
- Add --config option to specify user defined excludes
- Add user-defined excludes from inling.
- bump version
- test with absolute urls
- remove console.log
- Deduplicate absolute url imports
- fix missing absolute imports
- bump to 0.1.5
- Revert "polymer-scope is no longer supported"
- reset shared buffers on each handleMainDocument call
- bump version
- move option checking to setOptions, not the bin
- Add npm installation instructions
- polymer-scope is no longer supported
- bump version
- update README to be more approachable
- add a help dialog, fix "main" in package.json

## 0.1.1
- Bump version to 0.1.1
- Fix paths from main html file if input or output directories are not current working directory
- Add style url rewriting back
- add other directories to testing
- Merge pull request #3 from akhileshgupta/inline_styles_fix
- Merge pull request #2 from akhileshgupta/concat_scripts_bugfix
- variable rename and removing the unrequired check
- fixing the use of .html(cssText) to update the styles content.
- resolving script path from outputDir  during concatenation
- Merge pull request #1 from addyosmani/patch-1
- Adds npm install snippet, minor formatting changes.

## 0.1.0
- semver recommends starting at 0.1.0
- add repo info to package.json

## 0.0.1
- Update README.md
- add license top
- remove unrelated viz file
- add license files
- reference new executable path
- reference bin/vulcanize for global npm install
- split vulcan.js into vulcanize bin and lib/vulcan.js
- reorder constant variables, add missing SCRIPT_SRC
- inlineScripts now uses html text and regex, not cheerio api
- Use html() to inline scripts, text() makes HTML Entities
- Add --inline option to inline all scripts into main document (opposite of --csp)
- Update README to reflect all-in-one html files
- Try to insert inlined import exactly where the link was
- make everything from imports inlined
- update README with index-vulcanized output
- Inlined stylesheets must have URL paths rewritten, move to import processing
- inline css stylesheets into style tags in polymer elements
- assetpath is handled by polymer now
- Update README.md
- Update README.md
- Remove unused function
- fix import location finding and windows path munging
- Fix output directory for CSP js file
- find better spots for vulcanized imports and scripts
- Update to newer cheerio with fixed htmlparser
- reflect new functionality in README, fix up newline issues, refactor constants
- vulcanizer will now take in a single main document and produce a built version of that main document.
- add a semicolon to all scripts to prevent weird insertion conditions
- update README for CSP mode
- For CSP, allow an option to separate scripts into a separate file
- Process imports as whole files, no element extraction
- breaking down doc tool for analysis
- Update README for polymer-element
- update for polymer-element
- Much more useful README
- use assetpath attribute on `<element>` to fix resolvePath usage in Polymer elements<|MERGE_RESOLUTION|>--- conflicted
+++ resolved
@@ -10,14 +10,11 @@
 - BREAKING: Public API change.  The `bundle()` method now takes a manifest
   instead of entrypoints, strategy and mapper.  To produce a manifest,
   use new public method `generateManifest()`.
-<<<<<<< HEAD
 - The polymer-bundler CLI now uses the current working directory as
   the package root folder for its Analyzer, allowing absolute paths to 
   resolve properly.
-=======
 - Fixed an issue where an immediate `<style>` child of `<dom-module>` was
   not moved into generated `<template>`.
->>>>>>> cdff8708
 
 ## 2.0.0-pre.11 - 2017-03-20
 - Bump dependency on analyzer
