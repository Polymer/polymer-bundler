/*
 * Copyright 2013 The Polymer Authors. All rights reserved.
 * Use of this source code is governed by a BSD-style
 * license that can be found in the LICENSE file.
 */

var JS = 'script:not([type]), script[type="text/javascript"]';
var URL_ATTR = ['href', 'src', 'action', 'style'];

module.exports = {
  EOL: require('os').EOL,
  ELEMENTS: 'polymer-element:not([assetpath])',
<<<<<<< HEAD
  ABS_URL: /(^data\:)|(^http[s]?\:)|(^\/)/,
  REMOTE_ABS_URL:/(^http[s]?\:)/,
=======
  ELEMENTS_NOSCRIPT: 'polymer-element[noscript]',
  ABS_URL: /(^data:)|(^http[s]?:)|(^\/)/,
>>>>>>> 8b27ca68
  IMPORTS: 'link[rel="import"][href]',
  URL: /url\([^)]*\)/g,
  URL_ATTR: URL_ATTR,
  URL_ATTR_SEL: '[' + URL_ATTR.join('],[') + ']',
  URL_TEMPLATE: '{{.*}}',
  JS: JS,
  JS_SRC: JS.split(',').map(function(s){ return s + '[src]'; }).join(','),
  JS_INLINE: JS.split(',').map(function(s) { return s + ':not([src])'; }).join(','),
  CSS: 'style:not([type]), style[type="text/css"]',
  // Output match is [ 'Polymer(', NAME_OF_ELEMENT OR undefined, '{' OR ')' ]
  POLYMER_INVOCATION: /Polymer\(([^,{]+)?(?:,\s*)?({|\))/
};<|MERGE_RESOLUTION|>--- conflicted
+++ resolved
@@ -10,13 +10,9 @@
 module.exports = {
   EOL: require('os').EOL,
   ELEMENTS: 'polymer-element:not([assetpath])',
-<<<<<<< HEAD
+  ELEMENTS_NOSCRIPT: 'polymer-element[noscript]',
   ABS_URL: /(^data\:)|(^http[s]?\:)|(^\/)/,
   REMOTE_ABS_URL:/(^http[s]?\:)/,
-=======
-  ELEMENTS_NOSCRIPT: 'polymer-element[noscript]',
-  ABS_URL: /(^data:)|(^http[s]?:)|(^\/)/,
->>>>>>> 8b27ca68
   IMPORTS: 'link[rel="import"][href]',
   URL: /url\([^)]*\)/g,
   URL_ATTR: URL_ATTR,
